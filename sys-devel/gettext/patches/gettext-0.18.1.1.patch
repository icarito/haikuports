<<<<<<< HEAD
diff -up gettext-0.18.1.1/gettext-runtime/libasprintf/configure.ac.orig gettext-0.18.1.1/gettext-runtime/libasprintf/configure.ac
--- gettext-0.18.1.1/gettext-runtime/libasprintf/configure.ac.orig	2010-06-06 06:49:57.058720256 -0600
+++ gettext-0.18.1.1/gettext-runtime/libasprintf/configure.ac	2012-05-04 20:40:00.847511552 -0600
@@ -44,7 +44,7 @@ LT_INIT([win32-dll])
 case "$host_os" in
   # On Cygwin, without -no-undefined, a warning is emitted and only a static
   # library is built.
-  beos* | mingw* | cygwin*) LTNOUNDEF='-no-undefined' ;;
+  beos* | haiku* | mingw* | cygwin*) LTNOUNDEF='-no-undefined' ;;
   *) LTNOUNDEF='' ;;
 esac
 AC_SUBST([LTNOUNDEF])
diff -up gettext-0.18.1.1/gettext-tools/configure.ac.orig gettext-0.18.1.1/gettext-tools/configure.ac
--- gettext-0.18.1.1/gettext-tools/configure.ac.orig	2010-06-06 14:04:04.007602176 -0600
+++ gettext-0.18.1.1/gettext-tools/configure.ac	2012-05-04 20:40:00.860880896 -0600
@@ -100,7 +100,7 @@ LT_LANG([Windows Resource])
 case "$host_os" in
   # On Cygwin, without -no-undefined, a warning is emitted and only a static
   # library is built.
-  beos* | mingw* | cygwin*) LTNOUNDEF='-no-undefined' ;;
+  beos* | haiku* | mingw* | cygwin*) LTNOUNDEF='-no-undefined' ;;
   *) LTNOUNDEF='' ;;
 esac
 AC_SUBST([LTNOUNDEF])
diff -up gettext-0.18.1.1/gettext-tools/gnulib-lib/binary-io.h.orig gettext-0.18.1.1/gettext-tools/gnulib-lib/binary-io.h
--- gettext-0.18.1.1/gettext-tools/gnulib-lib/binary-io.h.orig	2012-05-04 21:23:18.533200896 -0600
+++ gettext-0.18.1.1/gettext-tools/gnulib-lib/binary-io.h	2012-05-04 21:23:54.882900992 -0600
@@ -31,11 +31,6 @@
=======
--- gettext-0.18.1.1-orig/gettext-tools/gnulib-lib/binary-io.h	2010-05-24 09:42:36.028573696 +0000
+++ gettext-0.18.1.1/gettext-tools/gnulib-lib/binary-io.h	2012-08-03 20:17:21.155189248 +0000
@@ -31,7 +31,7 @@
>>>>>>> c69048fe
 # define O_BINARY _O_BINARY
 # define O_TEXT _O_TEXT
 #endif
-#if defined __BEOS__ || defined __HAIKU__
<<<<<<< HEAD
-  /* BeOS 5 and Haiku have O_BINARY and O_TEXT, but they have no effect.  */
-# undef O_BINARY
-# undef O_TEXT
-#endif
 
 /* SET_BINARY (fd);
    changes the file descriptor fd to perform binary I/O.  */
diff -up gettext-0.18.1.1/gettext-tools/gnulib-lib/pipe2.c.orig gettext-0.18.1.1/gettext-tools/gnulib-lib/pipe2.c
=======
+#if defined __BEOS__ 
   /* BeOS 5 and Haiku have O_BINARY and O_TEXT, but they have no effect.  */
 # undef O_BINARY
 # undef O_TEXT
>>>>>>> c69048fe
<|MERGE_RESOLUTION|>--- conflicted
+++ resolved
@@ -1,53 +1,11 @@
-<<<<<<< HEAD
-diff -up gettext-0.18.1.1/gettext-runtime/libasprintf/configure.ac.orig gettext-0.18.1.1/gettext-runtime/libasprintf/configure.ac
---- gettext-0.18.1.1/gettext-runtime/libasprintf/configure.ac.orig	2010-06-06 06:49:57.058720256 -0600
-+++ gettext-0.18.1.1/gettext-runtime/libasprintf/configure.ac	2012-05-04 20:40:00.847511552 -0600
-@@ -44,7 +44,7 @@ LT_INIT([win32-dll])
- case "$host_os" in
-   # On Cygwin, without -no-undefined, a warning is emitted and only a static
-   # library is built.
--  beos* | mingw* | cygwin*) LTNOUNDEF='-no-undefined' ;;
-+  beos* | haiku* | mingw* | cygwin*) LTNOUNDEF='-no-undefined' ;;
-   *) LTNOUNDEF='' ;;
- esac
- AC_SUBST([LTNOUNDEF])
-diff -up gettext-0.18.1.1/gettext-tools/configure.ac.orig gettext-0.18.1.1/gettext-tools/configure.ac
---- gettext-0.18.1.1/gettext-tools/configure.ac.orig	2010-06-06 14:04:04.007602176 -0600
-+++ gettext-0.18.1.1/gettext-tools/configure.ac	2012-05-04 20:40:00.860880896 -0600
-@@ -100,7 +100,7 @@ LT_LANG([Windows Resource])
- case "$host_os" in
-   # On Cygwin, without -no-undefined, a warning is emitted and only a static
-   # library is built.
--  beos* | mingw* | cygwin*) LTNOUNDEF='-no-undefined' ;;
-+  beos* | haiku* | mingw* | cygwin*) LTNOUNDEF='-no-undefined' ;;
-   *) LTNOUNDEF='' ;;
- esac
- AC_SUBST([LTNOUNDEF])
-diff -up gettext-0.18.1.1/gettext-tools/gnulib-lib/binary-io.h.orig gettext-0.18.1.1/gettext-tools/gnulib-lib/binary-io.h
---- gettext-0.18.1.1/gettext-tools/gnulib-lib/binary-io.h.orig	2012-05-04 21:23:18.533200896 -0600
-+++ gettext-0.18.1.1/gettext-tools/gnulib-lib/binary-io.h	2012-05-04 21:23:54.882900992 -0600
-@@ -31,11 +31,6 @@
-=======
 --- gettext-0.18.1.1-orig/gettext-tools/gnulib-lib/binary-io.h	2010-05-24 09:42:36.028573696 +0000
 +++ gettext-0.18.1.1/gettext-tools/gnulib-lib/binary-io.h	2012-08-03 20:17:21.155189248 +0000
 @@ -31,7 +31,7 @@
->>>>>>> c69048fe
  # define O_BINARY _O_BINARY
  # define O_TEXT _O_TEXT
  #endif
 -#if defined __BEOS__ || defined __HAIKU__
-<<<<<<< HEAD
--  /* BeOS 5 and Haiku have O_BINARY and O_TEXT, but they have no effect.  */
--# undef O_BINARY
--# undef O_TEXT
--#endif
- 
- /* SET_BINARY (fd);
-    changes the file descriptor fd to perform binary I/O.  */
-diff -up gettext-0.18.1.1/gettext-tools/gnulib-lib/pipe2.c.orig gettext-0.18.1.1/gettext-tools/gnulib-lib/pipe2.c
-=======
 +#if defined __BEOS__ 
    /* BeOS 5 and Haiku have O_BINARY and O_TEXT, but they have no effect.  */
  # undef O_BINARY
- # undef O_TEXT
->>>>>>> c69048fe
+ # undef O_TEXT